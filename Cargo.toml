[workspace]
<<<<<<< HEAD
# Recall: members are path names, not package names
# Packages can be built in isolation with the flag -p
# e.g., to build toybox-core (path "core"), run:
# > cargo build -p toybox-core
members = [
  "core",
  "toybox",
  "tb_amidar",
  "tb_breakout",
  "tb_gridworld",
  "tb_spaceinvaders",
  "tb_pong",
  "bench_games",
]

# See pyO3#341 -- linker errors during cargo test; workaround doesn't work in a workspace...
exclude = ['ctoybox'] 
=======
members = ["core", "ctoybox", "toybox", "tb_amidar", "tb_breakout", "tb_gridworld", "tb_spaceinvaders", "tb_pong", "bench_games", "newgame"]
>>>>>>> fe641fc6
<|MERGE_RESOLUTION|>--- conflicted
+++ resolved
@@ -1,5 +1,4 @@
 [workspace]
-<<<<<<< HEAD
 # Recall: members are path names, not package names
 # Packages can be built in isolation with the flag -p
 # e.g., to build toybox-core (path "core"), run:
@@ -16,7 +15,4 @@
 ]
 
 # See pyO3#341 -- linker errors during cargo test; workaround doesn't work in a workspace...
-exclude = ['ctoybox'] 
-=======
-members = ["core", "ctoybox", "toybox", "tb_amidar", "tb_breakout", "tb_gridworld", "tb_spaceinvaders", "tb_pong", "bench_games", "newgame"]
->>>>>>> fe641fc6
+exclude = ['ctoybox'] 